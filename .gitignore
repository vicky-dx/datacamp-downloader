# Byte-compiled / optimized / DLL files
__pycache__/
*.py[cod]
*$py.class

# C extensions
*.so

# Distribution / packaging
.Python
build/
develop-eggs/
dist/
downloads/
eggs/
.eggs/
lib/
lib64/
parts/
sdist/
var/
wheels/
pip-wheel-metadata/
share/python-wheels/
*.egg-info/
.installed.cfg
*.egg
MANIFEST

# PyInstaller
#  Usually these files are written by a python script from a template
#  before PyInstaller builds the exe, so as to inject date/other infos into it.
*.manifest
*.spec

# Installer logs
pip-log.txt
pip-delete-this-directory.txt

# Unit test / coverage reports
htmlcov/
.tox/
.nox/
.coverage
.coverage.*
.cache
nosetests.xml
coverage.xml
*.cover
*.py,cover
.hypothesis/
.pytest_cache/

# Translations
*.mo
*.pot

# Django stuff:
*.log
local_settings.py
db.sqlite3
db.sqlite3-journal

# Flask stuff:
instance/
.webassets-cache

# Scrapy stuff:
.scrapy

# Sphinx documentation
docs/_build/

# PyBuilder
target/

# Jupyter Notebook
.ipynb_checkpoints

# IPython
profile_default/
ipython_config.py

# pyenv
.python-version

# pipenv
#   According to pypa/pipenv#598, it is recommended to include Pipfile.lock in version control.
#   However, in case of collaboration, if having platform-specific dependencies or dependencies
#   having no cross-platform support, pipenv may install dependencies that don't work, or not
#   install all needed dependencies.
#Pipfile.lock

# PEP 582; used by e.g. github.com/David-OConnor/pyflow
__pypackages__/

# Celery stuff
celerybeat-schedule
celerybeat.pid

# SageMath parsed files
*.sage.py

# Environments
.env
.venv
env/
venv/
ENV/
env.bak/
venv.bak/

# Spyder project settings
.spyderproject
.spyproject

# Rope project settings
.ropeproject

# mkdocs documentation
/site

# mypy
.mypy_cache/
.dmypy.json
dmypy.json

# Pyre type checker
.pyre/
<<<<<<< HEAD
.idea/*
.vscode/
=======
.idea/
.vscode/
Datacamp/
>>>>>>> af150dc3
<|MERGE_RESOLUTION|>--- conflicted
+++ resolved
@@ -127,11 +127,6 @@
 
 # Pyre type checker
 .pyre/
-<<<<<<< HEAD
-.idea/*
-.vscode/
-=======
 .idea/
 .vscode/
-Datacamp/
->>>>>>> af150dc3
+Datacamp/